--- conflicted
+++ resolved
@@ -986,12 +986,8 @@
         njunctions = internal_links + 1
         nlinks = njunctions - 1
         link_columns = ['A_c', 'C', 'Q_0', 'ctrl', 'dx', 'g1', 'g2', 'g3',
-<<<<<<< HEAD
-                         'g4', 'g5', 'g6', 'id', 'j_0', 'j_1', 'k', 'n',
+                         'g4', 'g5', 'g6', 'g7', 'id', 'j_0', 'j_1', 'k', 'n',
                         'shape', 'friction_method']
-=======
-                         'g4', 'g5', 'g6', 'g7', 'id', 'j_0', 'j_1', 'k', 'n', 'shape']
->>>>>>> 9fbb2746
         junction_columns = ['A_s', 'h_0', 'id', 'k', 'z_inv']
         link_ncols = len(link_columns)
         junction_ncols = len(junction_columns)
@@ -1011,14 +1007,9 @@
         links['ctrl'] = np.repeat(superlinks['ctrl'].values, nlinks)
         links['k'] = np.repeat(superlinks.index.values, nlinks)
         links['shape'] = np.repeat(superlinks['shape'].values, nlinks)
-<<<<<<< HEAD
         links['roughness'] = np.repeat(superlinks['roughness'].values, nlinks)
         links['friction_method'] = np.repeat(superlinks['friction_method'].values, nlinks)
-        for i in range(1, 7):
-=======
-        links['n'] = np.repeat(superlinks['n'].values, nlinks)
         for i in range(1, 8):
->>>>>>> 9fbb2746
             geom_number = f'g{i}'
             if geom_number in superlinks.columns:
                 links[geom_number] = np.repeat(superlinks[geom_number].values, nlinks)
